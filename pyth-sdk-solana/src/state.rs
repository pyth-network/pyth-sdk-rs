--- conflicted
+++ resolved
@@ -334,11 +334,7 @@
 }
 
 impl PriceAccount {
-<<<<<<< HEAD
-    pub fn to_price_feed(&self) -> PriceFeed {
-=======
-    pub fn to_price(&self, price_key: &Pubkey) -> Price {
->>>>>>> caf75c00
+    pub fn to_price_feed(&self, price_key: &Pubkey) -> PriceFeed {
         #[allow(unused_mut)]
         let mut status = self.agg.status;
 
@@ -349,12 +345,8 @@
             status = PriceStatus::Unknown;
         }
 
-<<<<<<< HEAD
         PriceFeed {
-=======
-        Price {
             id: price_key.to_bytes(),
->>>>>>> caf75c00
             price: self.agg.price,
             conf: self.agg.conf,
             status,
