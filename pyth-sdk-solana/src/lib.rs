//! A Rust library for consuming price feeds from the [pyth.network](https://pyth.network/) oracle on the Solana network.
//!
//! Please see the [crates.io page](https://crates.io/crates/pyth-sdk-solana/) for documentation and example usage.

pub use self::error::PythError;

mod error;
pub mod state;

use solana_program::{
    account_info::{
        Account,
        AccountInfo,
        IntoAccountInfo,
    }, pubkey::Pubkey,
};

use state::load_price_account;

pub use pyth_sdk::{
    PriceFeed,
    Price,
    PriceStatus,
    ProductIdentifier,
};

/// Maximum valid slot period before price is considered to be stale.
pub const VALID_SLOT_PERIOD: u64 = 25;

<<<<<<< HEAD
/// Loads Pyth Price from the raw byte value of a Solana account.
pub fn load_price_feed(data: &[u8]) -> Result<PriceFeed, PythError> {
    let price_account = load_price_account(data)?;

    Ok(price_account.to_price_feed())
=======
/// Loads Pyth Price from Price Account Info.
pub fn load_price_from_account_info(price_account_info: &AccountInfo) -> Result<Price, PythError> {
    let data = price_account_info.try_borrow_data().map_err(|_| PythError::InvalidAccountData)?;
    let price_account = load_price_account(*data)?;

    Ok(price_account.to_price(&price_account_info.key))
}

/// Loads Pyth Price from Account when using Solana Client.
///
/// It is a helper function which constructs Account Info when reading Account in clients.
pub fn load_price_from_account(price_key: &Pubkey, price_account: &mut impl Account) -> Result<Price, PythError> {
    let price_account_info = (price_key, price_account).into_account_info();
    load_price_from_account_info(&price_account_info)
>>>>>>> caf75c00
}<|MERGE_RESOLUTION|>--- conflicted
+++ resolved
@@ -18,8 +18,8 @@
 use state::load_price_account;
 
 pub use pyth_sdk::{
+    Price,
     PriceFeed,
-    Price,
     PriceStatus,
     ProductIdentifier,
 };
@@ -27,26 +27,18 @@
 /// Maximum valid slot period before price is considered to be stale.
 pub const VALID_SLOT_PERIOD: u64 = 25;
 
-<<<<<<< HEAD
-/// Loads Pyth Price from the raw byte value of a Solana account.
-pub fn load_price_feed(data: &[u8]) -> Result<PriceFeed, PythError> {
-    let price_account = load_price_account(data)?;
-
-    Ok(price_account.to_price_feed())
-=======
-/// Loads Pyth Price from Price Account Info.
-pub fn load_price_from_account_info(price_account_info: &AccountInfo) -> Result<Price, PythError> {
+/// Loads Pyth Feed Price from Price Account Info.
+pub fn load_price_feed_from_account_info(price_account_info: &AccountInfo) -> Result<PriceFeed, PythError> {
     let data = price_account_info.try_borrow_data().map_err(|_| PythError::InvalidAccountData)?;
     let price_account = load_price_account(*data)?;
 
-    Ok(price_account.to_price(&price_account_info.key))
+    Ok(price_account.to_price_feed(&price_account_info.key))
 }
 
-/// Loads Pyth Price from Account when using Solana Client.
+/// Loads Pyth Price Feed from Account when using Solana Client.
 ///
 /// It is a helper function which constructs Account Info when reading Account in clients.
-pub fn load_price_from_account(price_key: &Pubkey, price_account: &mut impl Account) -> Result<Price, PythError> {
+pub fn load_price_feed_from_account(price_key: &Pubkey, price_account: &mut impl Account) -> Result<PriceFeed, PythError> {
     let price_account_info = (price_key, price_account).into_account_info();
-    load_price_from_account_info(&price_account_info)
->>>>>>> caf75c00
+    load_price_feed_from_account_info(&price_account_info)
 }