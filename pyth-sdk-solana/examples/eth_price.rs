--- conflicted
+++ resolved
@@ -1,10 +1,6 @@
 // example usage of reading pyth price from solana price account
 
-<<<<<<< HEAD
-use pyth_sdk_solana::load_price_feed;
-=======
-use pyth_sdk_solana::load_price_from_account;
->>>>>>> caf75c00
+use pyth_sdk_solana::load_price_feed_from_account;
 use solana_client::rpc_client::RpcClient;
 use solana_program::pubkey::Pubkey;
 use std::str::FromStr;
@@ -23,13 +19,8 @@
 
     loop {
         // get price data from key
-<<<<<<< HEAD
-        let eth_price_account_data = clnt.get_account_data(&eth_price_key).unwrap();
-        let eth_price_feed = load_price_feed(&eth_price_account_data).unwrap();
-=======
         let mut eth_price_account = clnt.get_account(&eth_price_key).unwrap();
-        let eth_price = load_price_from_account(&eth_price_key, &mut eth_price_account).unwrap();
->>>>>>> caf75c00
+        let eth_price_feed = load_price_feed_from_account(&eth_price_key, &mut eth_price_account).unwrap();
 
         println!(".....ETH/USD.....");
         println!("status .......... {:?}", eth_price_feed.status);
