// example usage of pyth solana account structure
// bootstrap all product and pricing accounts from root mapping account
// It is adviced to use Price directly wherever possible as described in eth_price example.
// Please use account structure only if you need it.

use pyth_sdk_solana::state::{
    load_mapping_account,
    load_price_account,
    load_product_account,
    CorpAction,
    PriceStatus,
    PriceType,
};
use solana_client::rpc_client::RpcClient;
use solana_program::pubkey::Pubkey;
use std::str::FromStr;

fn get_price_type(ptype: &PriceType) -> &'static str {
    match ptype {
        PriceType::Unknown => "unknown",
        PriceType::Price => "price",
    }
}

fn get_status(st: &PriceStatus) -> &'static str {
    match st {
        PriceStatus::Unknown => "unknown",
        PriceStatus::Trading => "trading",
        PriceStatus::Halted => "halted",
        PriceStatus::Auction => "auction",
    }
}

fn get_corp_act(cact: &CorpAction) -> &'static str {
    match cact {
        CorpAction::NoCorpAct => "nocorpact",
    }
}

fn main() {
    // get pyth mapping account
    let url = "http://api.devnet.solana.com";
    let key = "BmA9Z6FjioHJPpjT39QazZyhDRUdZy2ezwx4GiDdE2u2";
    let clnt = RpcClient::new(url.to_string());
    let mut akey = Pubkey::from_str(key).unwrap();

    loop {
        // get Mapping account from key
        let map_data = clnt.get_account_data(&akey).unwrap();
        let map_acct = load_mapping_account(&map_data).unwrap();

        // iget and print each Product in Mapping directory
        let mut i = 0;
        for prod_akey in &map_acct.products {
            let prod_pkey = Pubkey::new(&prod_akey.val);
            let prod_data = clnt.get_account_data(&prod_pkey).unwrap();
            let prod_acct = load_product_account(&prod_data).unwrap();

            // print key and reference data for this Product
            println!("product_account .. {:?}", prod_pkey);
            for (key, val) in prod_acct.iter() {
                if key.len() > 0 {
                    println!("  {:.<16} {}", key, val);
                }
            }

            // print all Prices that correspond to this Product
            if prod_acct.px_acc.is_valid() {
                let mut px_pkey = Pubkey::new(&prod_acct.px_acc.val);
                loop {
                    let price_data = clnt.get_account_data(&px_pkey).unwrap();
                    let price_account = load_price_account(&price_data).unwrap();
<<<<<<< HEAD
                    let price_feed = price_account.to_price_feed();
=======
                    let price = price_account.to_price(&px_pkey);
>>>>>>> caf75c00

                    println!("  price_account .. {:?}", px_pkey);

                    let maybe_price = price_feed.get_current_price();
                    match maybe_price {
                        Some(p) => {
                            println!("    price ........ {} x 10^{}", p.price, p.expo);
                            println!("    conf ......... {} x 10^{}", p.conf, p.expo);
                        }
                        None => {
                            println!("    price ........ unavailable");
                            println!("    conf ......... unavailable");
                        }
                    }

                    println!(
                        "    price_type ... {}",
                        get_price_type(&price_account.ptype)
                    );
                    println!("    exponent ..... {}", price_feed.expo);
                    println!("    status ....... {}", get_status(&price_feed.status));
                    println!(
                        "    corp_act ..... {}",
                        get_corp_act(&price_account.agg.corp_act)
                    );

                    println!("    num_qt ....... {}", price_account.num_qt);
                    println!("    valid_slot ... {}", price_account.valid_slot);
                    println!("    publish_slot . {}", price_account.agg.pub_slot);

                    let maybe_ema_price = price_feed.get_ema_price();
                    match maybe_ema_price {
                        Some(ema_price) => {
                            println!(
                                "    ema_price .... {} x 10^{}",
                                ema_price.price, ema_price.expo
                            );
                            println!(
                                "    ema_conf ..... {} x 10^{}",
                                ema_price.conf, ema_price.expo
                            );
                        }
                        None => {
                            println!("    ema_price .... unavailable");
                            println!("    ema_conf ..... unavailable");
                        }
                    }

                    // go to next price account in list
                    if price_account.next.is_valid() {
                        px_pkey = Pubkey::new(&price_account.next.val);
                    } else {
                        break;
                    }
                }
            }
            // go to next product
            i += 1;
            if i == map_acct.num {
                break;
            }
        }

        // go to next Mapping account in list
        if !map_acct.next.is_valid() {
            break;
        }
        akey = Pubkey::new(&map_acct.next.val);
    }
}<|MERGE_RESOLUTION|>--- conflicted
+++ resolved
@@ -70,11 +70,7 @@
                 loop {
                     let price_data = clnt.get_account_data(&px_pkey).unwrap();
                     let price_account = load_price_account(&price_data).unwrap();
-<<<<<<< HEAD
-                    let price_feed = price_account.to_price_feed();
-=======
-                    let price = price_account.to_price(&px_pkey);
->>>>>>> caf75c00
+                    let price_feed = price_account.to_price_feed(&px_pkey);
 
                     println!("  price_account .. {:?}", px_pkey);
 
